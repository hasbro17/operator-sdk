// Copyright 2020 The Operator-SDK Authors
//
// Licensed under the Apache License, Version 2.0 (the "License");
// you may not use this file except in compliance with the License.
// You may obtain a copy of the License at
//
//     http://www.apache.org/licenses/LICENSE-2.0
//
// Unless required by applicable law or agreed to in writing, software
// distributed under the License is distributed on an "AS IS" BASIS,
// WITHOUT WARRANTIES OR CONDITIONS OF ANY KIND, either express or implied.
// See the License for the specific language governing permissions and
// limitations under the License.

package olmcatalog

import (
	"errors"
	"fmt"
	"io/ioutil"
	"os"
	"path/filepath"
	"sort"
	"strings"

<<<<<<< HEAD
=======
	"github.com/operator-framework/api/pkg/validation"
	"github.com/operator-framework/operator-registry/pkg/registry"
>>>>>>> b24e4d36
	"github.com/operator-framework/operator-sdk/internal/generate/gen"
	"github.com/operator-framework/operator-sdk/internal/util/fileutil"

	"github.com/ghodss/yaml"
	log "github.com/sirupsen/logrus"
)

const (
	PackageManifestFileExt = ".package.yaml"

	ManifestsDirKey = "manifests"
)

type pkgGenerator struct {
	gen.Config
	// csvVersion is the version of the CSV being updated.
	csvVersion string
	// channel is csvVersion's package manifest channel. If a new package
	// manifest is generated, this channel will be the manifest default.
	channel string
	// If channelIsDefault is true, channel will be the package manifests'
	// default channel.
	channelIsDefault bool
	// PackageManifest file name
	fileName string
}

func NewPackageManifest(cfg gen.Config, csvVersion, channel string, isDefault bool) gen.Generator {
	g := pkgGenerator{
		Config:           cfg,
		csvVersion:       csvVersion,
		channel:          channel,
		channelIsDefault: isDefault,
		fileName:         getPkgFileName(cfg.OperatorName),
	}
	if g.Inputs == nil {
		g.Inputs = map[string]string{}
	}
	if manifests, ok := g.Inputs[ManifestsDirKey]; !ok || manifests == "" {
		g.Inputs[ManifestsDirKey] = filepath.Join(OLMCatalogDir, g.OperatorName)
	}
	if g.OutputDir == "" {
		g.OutputDir = filepath.Join(OLMCatalogDir, g.OperatorName)
	}
	return g
}

// getPkgFileName will return the name of the PackageManifestFile
func getPkgFileName(operatorName string) string {
	return strings.ToLower(operatorName) + PackageManifestFileExt
}

func (g pkgGenerator) Generate() error {
	fileMap, err := g.generate()
	if err != nil {
		return err
	}
	if len(fileMap) == 0 {
		return errors.New("error generating package manifest: no generated file found")
	}
	if err = os.MkdirAll(g.OutputDir, fileutil.DefaultDirFileMode); err != nil {
		return fmt.Errorf("error mkdir %s: %v", g.OutputDir, err)
	}
	for fileName, b := range fileMap {
		path := filepath.Join(g.OutputDir, fileName)
		if err = ioutil.WriteFile(path, b, fileutil.DefaultFileMode); err != nil {
			return err
		}
	}
	return nil
}

// generate either reads an existing package manifest or creates a new
// manifest and modifies it based on values set in s.
func (g pkgGenerator) generate() (map[string][]byte, error) {
	pkg, err := g.buildPackageManifest()
	if err != nil {
		return nil, err
	}

	g.setChannels(&pkg)
	sortChannelsByName(&pkg)

	if err := validatePackageManifest(&pkg); err != nil {
		log.Error(err)
		os.Exit(1)
	}

	b, err := yaml.Marshal(pkg)
	if err != nil {
		return nil, err
	}

	fileMap := map[string][]byte{
		g.fileName: b,
	}
	return fileMap, nil
}

// buildPackageManifest will create a registry.PackageManifest from scratch, or modify
// an existing one if found at the expected path.
func (g pkgGenerator) buildPackageManifest() (registry.PackageManifest, error) {
	pkg := registry.PackageManifest{}
	path := filepath.Join(g.Inputs[ManifestsDirKey], g.fileName)
	if _, err := os.Stat(path); err == nil {
		b, err := ioutil.ReadFile(path)
		if err != nil {
			return pkg, fmt.Errorf("failed to read package manifest %s: %v", path, err)
		}
		if err = yaml.Unmarshal(b, &pkg); err != nil {
			return pkg, fmt.Errorf("failed to unmarshal package manifest %s: %v", path, err)
		}
	} else if os.IsNotExist(err) {
		pkg = newPackageManifest(g.OperatorName, g.channel, g.csvVersion)
	} else {
		return pkg, fmt.Errorf("error reading package manifest %s: %v", path, err)
	}
	return pkg, nil
}

// sortChannelsByName sorts pkg.Channels by each element's name.
// NOTE: sorting makes the channel order always consistent when appending new channels
func sortChannelsByName(pkg *registry.PackageManifest) {
	sort.Slice(pkg.Channels, func(i int, j int) bool {
		return pkg.Channels[i].Name < pkg.Channels[j].Name
	})
}

// validatePackageManifest will validate pkg using the api validation library.
// More info: https://github.com/operator-framework/api
func validatePackageManifest(pkg *registry.PackageManifest) error {
	if pkg == nil {
		return errors.New("generated package manifest is empty")
	}
	results := validation.PackageManifestValidator.Validate(pkg)
	for _, r := range results {
		if r.HasError() {
			var errorMsgs strings.Builder
			for _, e := range r.Errors {
				errorMsgs.WriteString(fmt.Sprintf("%s\n", e.Error()))
			}
			return fmt.Errorf("error validating package manifest: %s", errorMsgs.String())
		}
		for _, w := range r.Warnings {
			log.Warnf("Package manifest validation warning: type [%s] %s", w.Type, w.Detail)
		}
	}
	return nil
}

// newPackageManifest will return the registry.PackageManifest populated
func newPackageManifest(operatorName, channelName, version string) registry.PackageManifest {
	// Take the current CSV version to be the "alpha" channel, as an operator
	// should only be designated anything more stable than "alpha" by a human.
	channel := "alpha"
	if channelName != "" {
		channel = channelName
	}
	lowerOperatorName := strings.ToLower(operatorName)
	pkg := registry.PackageManifest{
		PackageName: lowerOperatorName,
		Channels: []registry.PackageChannel{
			{Name: channel, CurrentCSVName: getCSVName(lowerOperatorName, version)},
		},
		DefaultChannelName: channel,
	}
	return pkg
}

// setChannels checks for duplicate channels in pkg and sets the default
// channel if possible.
func (g pkgGenerator) setChannels(pkg *registry.PackageManifest) {
	if g.channel != "" {
		channelIdx := -1
		for i, channel := range pkg.Channels {
			if channel.Name == g.channel {
				channelIdx = i
				break
			}
		}
		lowerOperatorName := strings.ToLower(g.OperatorName)
		if channelIdx == -1 {
			pkg.Channels = append(pkg.Channels, registry.PackageChannel{
				Name:           g.channel,
				CurrentCSVName: getCSVName(lowerOperatorName, g.csvVersion),
			})
		} else {
			pkg.Channels[channelIdx].CurrentCSVName = getCSVName(lowerOperatorName, g.csvVersion)
		}
		// Use g.channel as the default channel if caller has specified it as the
		// default.
		if g.channelIsDefault {
			pkg.DefaultChannelName = g.channel
		}
	}
}<|MERGE_RESOLUTION|>--- conflicted
+++ resolved
@@ -23,11 +23,8 @@
 	"sort"
 	"strings"
 
-<<<<<<< HEAD
-=======
 	"github.com/operator-framework/api/pkg/validation"
 	"github.com/operator-framework/operator-registry/pkg/registry"
->>>>>>> b24e4d36
 	"github.com/operator-framework/operator-sdk/internal/generate/gen"
 	"github.com/operator-framework/operator-sdk/internal/util/fileutil"
 
@@ -112,8 +109,7 @@
 	sortChannelsByName(&pkg)
 
 	if err := validatePackageManifest(&pkg); err != nil {
-		log.Error(err)
-		os.Exit(1)
+		return nil, err
 	}
 
 	b, err := yaml.Marshal(pkg)
